#!/usr/bin/env python
from distutils.core import setup, Extension
from Cython.Build import cythonize
import numpy
#from setuptools import setup, find_packages
import re, os
def find_packages(path='.'):
    ret = []
    for root, dirs, files in os.walk(path):
        if '__init__.py' in files:
            ret.append(re.sub('^[^A-z0-9_]+', '', root.replace('/', '.')))
    return ret

install_requires = [
    'numpy>=1.9', 
    'scipy>=0.16', 
    'h5py>=2.5', 
    'alabtools>=0.0.1',
    'tqdm'
]

tests_require = [
    'mock'
]


extras_require = {
    'docs': [
        'Sphinx>=1.1', 
    ]
}

extensions = [
    Extension("igm.cython_compiled.sprite", ["igm/cython_compiled/sprite.pyx", "igm/cython_compiled/cpp_sprite_assignment.cpp"]),
]

extensions = cythonize(extensions)

setup(
        name = 'igm', 
        version = '1.0.0', 
        author = 'Guido Polles, Nan Hua', 
        author_email = 'polles@usc.edu nhua@usc.edu', 
        url = 'https://github.com/alberlab/igm', 
        description = 'Integrated Genome Modeling',
<<<<<<< HEAD
        packages=find_packages('./igm/'),
        package_data={'igm' : ['core/defaults/*']},
        #install_requires=install_requires,
        #tests_require=tests_require,
        #extras_require=extras_require,
=======
        packages=find_packages(),
        package_data={'igm' : ['core/defaults/*', 'ui/static/*', 'ui/templates/*']},
        install_requires=install_requires,
        tests_require=tests_require,
        extras_require=extras_require,
>>>>>>> 7c77e17b
        ext_modules=extensions,
        include_dirs=[numpy.get_include()],
        scripts=['bin/igm-run', 'bin/igm-server',],
)<|MERGE_RESOLUTION|>--- conflicted
+++ resolved
@@ -43,19 +43,13 @@
         author_email = 'polles@usc.edu nhua@usc.edu', 
         url = 'https://github.com/alberlab/igm', 
         description = 'Integrated Genome Modeling',
-<<<<<<< HEAD
+        
         packages=find_packages('./igm/'),
-        package_data={'igm' : ['core/defaults/*']},
-        #install_requires=install_requires,
-        #tests_require=tests_require,
-        #extras_require=extras_require,
-=======
-        packages=find_packages(),
         package_data={'igm' : ['core/defaults/*', 'ui/static/*', 'ui/templates/*']},
         install_requires=install_requires,
         tests_require=tests_require,
         extras_require=extras_require,
->>>>>>> 7c77e17b
+        
         ext_modules=extensions,
         include_dirs=[numpy.get_include()],
         scripts=['bin/igm-run', 'bin/igm-server',],
